--- conflicted
+++ resolved
@@ -55,13 +55,6 @@
     url2 = 'http://www.cs.cmu.edu/afs/cs.cmu.edu/project/theo-83/www/'
     full_names = [os.path.join(data_dir, name) for name in file_names]
 
-<<<<<<< HEAD
-    for indice, name in enumerate(full_names):
-        print "Fetching file : %s" % name
-        if not exists(join(data_dir, "data-starplus-%d-X.npy" %indice))\
-           or not exists(join(data_dir, "data-starplus-%d-y.npy" %indice)):
-
-=======
     success_indices = []
     for indice, full_name in enumerate(full_names):
         print "Fetching file : %s" % full_name
@@ -71,7 +64,6 @@
                             "data-starplus-%d-y.npy" % indice))):
             success_indices.append(indice)
         else:
->>>>>>> c760eaf5
             # Retrieving the .mat data and saving it if needed
             if not os.path.exists(full_name):
                 if indice >= 3:
@@ -169,17 +161,9 @@
                 os.remove(full_name)
             except Exception, e:
                 print "Impossible to convert the file %s:\n %s " % (name, e)
+            success_indices.append(indice)
 
     print "...done."
-<<<<<<< HEAD
-    
-    Xs = [np.load(join(data_dir, 'data-starplus-%d-X.npy' % i))\
-            for i in range(6)]
-    ys = [np.load(join(data_dir, 'data-starplus-%d-y.npy' % i))\
-            for i in range(6)]
-    masks = [np.load(join(data_dir, 'data-starplus-%d-mask.npy' % i))\
-            for i in range(6)]
-=======
 
     all_subject = list()
     for i in success_indices:
@@ -187,7 +171,6 @@
         y = np.load(os.path.join(data_dir, 'data-starplus-%d-y.npy' % i))
         mask = np.load(os.path.join(data_dir, 'data-starplus-%d-mask.npy' % i))
         all_subject.append(Bunch(data=X, target=y, mask=mask))
->>>>>>> c760eaf5
 
     return all_subject
 
